<<<<<<< HEAD
=======
import pytest
import pytest_asyncio
>>>>>>> c84d7ca4
import os
import shutil
<<<<<<< HEAD
import sys
import tempfile
from typing import Any, Dict, List
from unittest.mock import MagicMock, Mock

import pytest
=======
from unittest.mock import Mock, MagicMock, patch
from typing import Dict, Any, List
import sys
from fastapi.testclient import TestClient
from fastapi import FastAPI
>>>>>>> c84d7ca4

# Add the backend directory to the Python path for imports
sys.path.insert(0, os.path.join(os.path.dirname(__file__), ".."))

from ai_generator import AIGenerator
from config import Config
from models import Course, CourseChunk, Lesson
from rag_system import RAGSystem
<<<<<<< HEAD
from search_tools import CourseOutlineTool, CourseSearchTool, ToolManager
from vector_store import SearchResults, VectorStore
=======
from models import Course, Lesson, CourseChunk
from session_manager import SessionManager
>>>>>>> c84d7ca4


@pytest.fixture
def test_config():
    """Create a test configuration with safe defaults"""
    config = Config()
    config.ANTHROPIC_API_KEY = "test-api-key-sk-ant-test123"
    config.ANTHROPIC_MODEL = "claude-sonnet-4-20250514"
    config.CHROMA_PATH = "test_chroma_db"
    config.MAX_RESULTS = 3
    config.MAX_HISTORY = 2
    return config


@pytest.fixture
def temp_chroma_path():
    """Create a temporary directory for ChromaDB testing"""
    temp_dir = tempfile.mkdtemp()
    yield temp_dir
    # Cleanup after test
    if os.path.exists(temp_dir):
        shutil.rmtree(temp_dir)


@pytest.fixture
def mock_vector_store():
    """Create a mock vector store for unit testing"""
    mock_store = Mock(spec=VectorStore)

    # Default mock behavior for search method
    mock_store.search.return_value = SearchResults(
        documents=["Sample course content about testing"],
        metadata=[{"course_title": "Test Course", "lesson_number": 1}],
        distances=[0.5],
        error=None,
    )

    mock_store.get_existing_course_titles.return_value = [
        "Test Course",
        "Advanced Topics",
    ]
    mock_store.get_course_count.return_value = 2
    mock_store._resolve_course_name.return_value = "Test Course"
    mock_store.get_lesson_link.return_value = "https://example.com/lesson1"
    mock_store.get_all_courses_metadata.return_value = [
        {
            "title": "Test Course",
            "course_link": "https://example.com/course",
            "lessons": [{"lesson_number": 1, "lesson_title": "Test Lesson"}],
        }
    ]

    return mock_store


@pytest.fixture
def mock_anthropic_client():
    """Create a mock Anthropic client for testing"""
    mock_client = Mock()

    # Mock successful text response
    mock_response = Mock()
    mock_response.content = [Mock()]
    mock_response.content[0].text = "This is a test response from Claude"
    mock_response.stop_reason = "end_turn"

    mock_client.messages.create.return_value = mock_response

    return mock_client


@pytest.fixture
def mock_anthropic_tool_response():
    """Create a mock Anthropic response that includes tool usage"""
    mock_response = Mock()
    mock_response.stop_reason = "tool_use"

    # Mock tool use content block
    mock_tool_use = Mock()
    mock_tool_use.type = "tool_use"
    mock_tool_use.name = "search_course_content"
    mock_tool_use.id = "tool_call_123"
    mock_tool_use.input = {"query": "test query", "course_name": "Test Course"}

    mock_response.content = [mock_tool_use]

    return mock_response


@pytest.fixture
def sample_course():
    """Create a sample Course object for testing"""
    lessons = [
        Lesson(
            lesson_number=1,
            title="Introduction to Testing",
            lesson_link="https://example.com/lesson1",
        ),
        Lesson(
            lesson_number=2,
            title="Advanced Testing Techniques",
            lesson_link="https://example.com/lesson2",
        ),
    ]

    return Course(
        title="Test Course", lessons=lessons, course_link="https://example.com/course"
    )


@pytest.fixture
def sample_course_chunks(sample_course):
    """Create sample CourseChunk objects for testing"""
    chunks = []
    for i, lesson in enumerate(sample_course.lessons):
        chunk = CourseChunk(
            course_title=sample_course.title,
            lesson_number=lesson.lesson_number,
            chunk_index=i,
            content=f"Test content for {lesson.title}",
        )
        chunks.append(chunk)

    return chunks


@pytest.fixture
def course_search_tool(mock_vector_store):
    """Create a CourseSearchTool with mocked vector store"""
    return CourseSearchTool(mock_vector_store)


@pytest.fixture
def course_outline_tool(mock_vector_store):
    """Create a CourseOutlineTool with mocked vector store"""
    return CourseOutlineTool(mock_vector_store)


@pytest.fixture
def tool_manager(course_search_tool, course_outline_tool):
    """Create a ToolManager with registered tools"""
    manager = ToolManager()
    manager.register_tool(course_search_tool)
    manager.register_tool(course_outline_tool)
    return manager


@pytest.fixture
def ai_generator_mock(test_config, mock_anthropic_client):
    """Create an AIGenerator with mocked client"""
    generator = AIGenerator(test_config.ANTHROPIC_API_KEY, test_config.ANTHROPIC_MODEL)
    generator.client = mock_anthropic_client
    return generator


@pytest.fixture
def mock_empty_search_results():
    """Create mock empty search results"""
    return SearchResults(documents=[], metadata=[], distances=[], error=None)


@pytest.fixture
def mock_error_search_results():
    """Create mock search results with error"""
    return SearchResults(
        documents=[], metadata=[], distances=[], error="Vector store connection failed"
    )


@pytest.fixture
def valid_anthropic_api_key():
    """Return a valid-looking test API key"""
    return "sk-ant-api03-test123-valid-format-key"


@pytest.fixture
def invalid_anthropic_api_key():
    """Return an invalid API key for testing"""
    return "invalid-key-123"


@pytest.fixture
def mock_rag_system(mock_vector_store, test_config):
    """Create a mock RAG system for API testing"""
    mock_rag = Mock(spec=RAGSystem)
    mock_rag.session_manager = Mock(spec=SessionManager)
    mock_rag.session_manager.create_session.return_value = "test-session-123"
    mock_rag.session_manager.clear_session.return_value = None
    
    # Mock query method
    mock_rag.query.return_value = (
        "This is a test response from the RAG system",
        ["Test Course - Lesson 1", "Test Course - Lesson 2"]
    )
    
    # Mock analytics method
    mock_rag.get_course_analytics.return_value = {
        "total_courses": 2,
        "course_titles": ["Test Course", "Advanced Topics"]
    }
    
    return mock_rag


@pytest.fixture
def test_app():
    """Create a test FastAPI application without static file mounting"""
    from fastapi import FastAPI, HTTPException
    from fastapi.middleware.cors import CORSMiddleware
    from pydantic import BaseModel
    from typing import List, Optional
    
    # Pydantic models for request/response
    class QueryRequest(BaseModel):
        query: str
        session_id: Optional[str] = None

    class QueryResponse(BaseModel):
        answer: str
        sources: List[str]
        session_id: str

    class CourseStats(BaseModel):
        total_courses: int
        course_titles: List[str]
    
    app = FastAPI(title="Test RAG API")
    
    # Enable CORS
    app.add_middleware(
        CORSMiddleware,
        allow_origins=["*"],
        allow_credentials=True,
        allow_methods=["*"],
        allow_headers=["*"],
    )
    
    # Mock RAG system will be injected in tests
    rag_system = None
    
    @app.post("/api/query", response_model=QueryResponse)
    async def query_documents(request: QueryRequest):
        try:
            session_id = request.session_id
            if not session_id:
                session_id = rag_system.session_manager.create_session()
            
            answer, sources = rag_system.query(request.query, session_id)
            
            return QueryResponse(
                answer=answer,
                sources=sources,
                session_id=session_id
            )
        except Exception as e:
            raise HTTPException(status_code=500, detail=str(e))

    @app.get("/api/courses", response_model=CourseStats)
    async def get_course_stats():
        try:
            analytics = rag_system.get_course_analytics()
            return CourseStats(
                total_courses=analytics["total_courses"],
                course_titles=analytics["course_titles"]
            )
        except Exception as e:
            raise HTTPException(status_code=500, detail=str(e))

    @app.delete("/api/session/{session_id}")
    async def delete_session(session_id: str):
        try:
            rag_system.session_manager.clear_session(session_id)
            return {"message": "Session cleared successfully"}
        except Exception as e:
            raise HTTPException(status_code=500, detail=str(e))
    
    @app.get("/")
    async def root():
        return {"message": "RAG System API"}
    
    # Store reference for dependency injection in tests
    app.state.rag_system = None
    
    return app


@pytest.fixture
def test_client(mock_rag_system):
    """Create a test client with mocked dependencies"""
    from fastapi import FastAPI, HTTPException
    from fastapi.middleware.cors import CORSMiddleware
    from pydantic import BaseModel
    from typing import List, Optional
    
    # Pydantic models for request/response
    class QueryRequest(BaseModel):
        query: str
        session_id: Optional[str] = None

    class QueryResponse(BaseModel):
        answer: str
        sources: List[str]
        session_id: str

    class CourseStats(BaseModel):
        total_courses: int
        course_titles: List[str]
    
    app = FastAPI(title="Test RAG API")
    
    # Enable CORS
    app.add_middleware(
        CORSMiddleware,
        allow_origins=["*"],
        allow_credentials=True,
        allow_methods=["*"],
        allow_headers=["*"],
    )
    
    # Use the mock directly in route handlers
    @app.post("/api/query", response_model=QueryResponse)
    async def query_documents(request: QueryRequest):
        try:
            session_id = request.session_id
            if not session_id:
                session_id = mock_rag_system.session_manager.create_session()
            
            answer, sources = mock_rag_system.query(request.query, session_id)
            
            return QueryResponse(
                answer=answer,
                sources=sources,
                session_id=session_id
            )
        except Exception as e:
            raise HTTPException(status_code=500, detail=str(e))

    @app.get("/api/courses", response_model=CourseStats)
    async def get_course_stats():
        try:
            analytics = mock_rag_system.get_course_analytics()
            return CourseStats(
                total_courses=analytics["total_courses"],
                course_titles=analytics["course_titles"]
            )
        except Exception as e:
            raise HTTPException(status_code=500, detail=str(e))

    @app.delete("/api/session/{session_id}")
    async def delete_session(session_id: str):
        try:
            mock_rag_system.session_manager.clear_session(session_id)
            return {"message": "Session cleared successfully"}
        except Exception as e:
            raise HTTPException(status_code=500, detail=str(e))
    
    @app.get("/")
    async def root():
        return {"message": "RAG System API"}
    
    with TestClient(app) as client:
        yield client


# Helper functions for tests
def create_mock_search_results(
    documents: List[str], course_titles: List[str], lesson_numbers: List[int] = None
) -> SearchResults:
    """Helper to create mock search results with given data"""
    if lesson_numbers is None:
        lesson_numbers = [1] * len(documents)

    metadata = []
    for i, (course_title, lesson_num) in enumerate(zip(course_titles, lesson_numbers)):
        metadata.append(
            {
                "course_title": course_title,
                "lesson_number": lesson_num,
                "lesson_title": f"Lesson {lesson_num}",
            }
        )

    return SearchResults(
        documents=documents,
        metadata=metadata,
        distances=[0.5] * len(documents),
        error=None,
    )
<|MERGE_RESOLUTION|>--- conflicted
+++ resolved
@@ -1,424 +1,410 @@
-<<<<<<< HEAD
-=======
-import pytest
-import pytest_asyncio
->>>>>>> c84d7ca4
-import os
-import shutil
-<<<<<<< HEAD
-import sys
-import tempfile
-from typing import Any, Dict, List
-from unittest.mock import MagicMock, Mock
-
-import pytest
-=======
-from unittest.mock import Mock, MagicMock, patch
-from typing import Dict, Any, List
-import sys
-from fastapi.testclient import TestClient
-from fastapi import FastAPI
->>>>>>> c84d7ca4
-
-# Add the backend directory to the Python path for imports
-sys.path.insert(0, os.path.join(os.path.dirname(__file__), ".."))
-
-from ai_generator import AIGenerator
-from config import Config
-from models import Course, CourseChunk, Lesson
-from rag_system import RAGSystem
-<<<<<<< HEAD
-from search_tools import CourseOutlineTool, CourseSearchTool, ToolManager
-from vector_store import SearchResults, VectorStore
-=======
-from models import Course, Lesson, CourseChunk
-from session_manager import SessionManager
->>>>>>> c84d7ca4
-
-
-@pytest.fixture
-def test_config():
-    """Create a test configuration with safe defaults"""
-    config = Config()
-    config.ANTHROPIC_API_KEY = "test-api-key-sk-ant-test123"
-    config.ANTHROPIC_MODEL = "claude-sonnet-4-20250514"
-    config.CHROMA_PATH = "test_chroma_db"
-    config.MAX_RESULTS = 3
-    config.MAX_HISTORY = 2
-    return config
-
-
-@pytest.fixture
-def temp_chroma_path():
-    """Create a temporary directory for ChromaDB testing"""
-    temp_dir = tempfile.mkdtemp()
-    yield temp_dir
-    # Cleanup after test
-    if os.path.exists(temp_dir):
-        shutil.rmtree(temp_dir)
-
-
-@pytest.fixture
-def mock_vector_store():
-    """Create a mock vector store for unit testing"""
-    mock_store = Mock(spec=VectorStore)
-
-    # Default mock behavior for search method
-    mock_store.search.return_value = SearchResults(
-        documents=["Sample course content about testing"],
-        metadata=[{"course_title": "Test Course", "lesson_number": 1}],
-        distances=[0.5],
-        error=None,
-    )
-
-    mock_store.get_existing_course_titles.return_value = [
-        "Test Course",
-        "Advanced Topics",
-    ]
-    mock_store.get_course_count.return_value = 2
-    mock_store._resolve_course_name.return_value = "Test Course"
-    mock_store.get_lesson_link.return_value = "https://example.com/lesson1"
-    mock_store.get_all_courses_metadata.return_value = [
-        {
-            "title": "Test Course",
-            "course_link": "https://example.com/course",
-            "lessons": [{"lesson_number": 1, "lesson_title": "Test Lesson"}],
-        }
-    ]
-
-    return mock_store
-
-
-@pytest.fixture
-def mock_anthropic_client():
-    """Create a mock Anthropic client for testing"""
-    mock_client = Mock()
-
-    # Mock successful text response
-    mock_response = Mock()
-    mock_response.content = [Mock()]
-    mock_response.content[0].text = "This is a test response from Claude"
-    mock_response.stop_reason = "end_turn"
-
-    mock_client.messages.create.return_value = mock_response
-
-    return mock_client
-
-
-@pytest.fixture
-def mock_anthropic_tool_response():
-    """Create a mock Anthropic response that includes tool usage"""
-    mock_response = Mock()
-    mock_response.stop_reason = "tool_use"
-
-    # Mock tool use content block
-    mock_tool_use = Mock()
-    mock_tool_use.type = "tool_use"
-    mock_tool_use.name = "search_course_content"
-    mock_tool_use.id = "tool_call_123"
-    mock_tool_use.input = {"query": "test query", "course_name": "Test Course"}
-
-    mock_response.content = [mock_tool_use]
-
-    return mock_response
-
-
-@pytest.fixture
-def sample_course():
-    """Create a sample Course object for testing"""
-    lessons = [
-        Lesson(
-            lesson_number=1,
-            title="Introduction to Testing",
-            lesson_link="https://example.com/lesson1",
-        ),
-        Lesson(
-            lesson_number=2,
-            title="Advanced Testing Techniques",
-            lesson_link="https://example.com/lesson2",
-        ),
-    ]
-
-    return Course(
-        title="Test Course", lessons=lessons, course_link="https://example.com/course"
-    )
-
-
-@pytest.fixture
-def sample_course_chunks(sample_course):
-    """Create sample CourseChunk objects for testing"""
-    chunks = []
-    for i, lesson in enumerate(sample_course.lessons):
-        chunk = CourseChunk(
-            course_title=sample_course.title,
-            lesson_number=lesson.lesson_number,
-            chunk_index=i,
-            content=f"Test content for {lesson.title}",
-        )
-        chunks.append(chunk)
-
-    return chunks
-
-
-@pytest.fixture
-def course_search_tool(mock_vector_store):
-    """Create a CourseSearchTool with mocked vector store"""
-    return CourseSearchTool(mock_vector_store)
-
-
-@pytest.fixture
-def course_outline_tool(mock_vector_store):
-    """Create a CourseOutlineTool with mocked vector store"""
-    return CourseOutlineTool(mock_vector_store)
-
-
-@pytest.fixture
-def tool_manager(course_search_tool, course_outline_tool):
-    """Create a ToolManager with registered tools"""
-    manager = ToolManager()
-    manager.register_tool(course_search_tool)
-    manager.register_tool(course_outline_tool)
-    return manager
-
-
-@pytest.fixture
-def ai_generator_mock(test_config, mock_anthropic_client):
-    """Create an AIGenerator with mocked client"""
-    generator = AIGenerator(test_config.ANTHROPIC_API_KEY, test_config.ANTHROPIC_MODEL)
-    generator.client = mock_anthropic_client
-    return generator
-
-
-@pytest.fixture
-def mock_empty_search_results():
-    """Create mock empty search results"""
-    return SearchResults(documents=[], metadata=[], distances=[], error=None)
-
-
-@pytest.fixture
-def mock_error_search_results():
-    """Create mock search results with error"""
-    return SearchResults(
-        documents=[], metadata=[], distances=[], error="Vector store connection failed"
-    )
-
-
-@pytest.fixture
-def valid_anthropic_api_key():
-    """Return a valid-looking test API key"""
-    return "sk-ant-api03-test123-valid-format-key"
-
-
-@pytest.fixture
-def invalid_anthropic_api_key():
-    """Return an invalid API key for testing"""
-    return "invalid-key-123"
-
-
-@pytest.fixture
-def mock_rag_system(mock_vector_store, test_config):
-    """Create a mock RAG system for API testing"""
-    mock_rag = Mock(spec=RAGSystem)
-    mock_rag.session_manager = Mock(spec=SessionManager)
-    mock_rag.session_manager.create_session.return_value = "test-session-123"
-    mock_rag.session_manager.clear_session.return_value = None
-    
-    # Mock query method
-    mock_rag.query.return_value = (
-        "This is a test response from the RAG system",
-        ["Test Course - Lesson 1", "Test Course - Lesson 2"]
-    )
-    
-    # Mock analytics method
-    mock_rag.get_course_analytics.return_value = {
-        "total_courses": 2,
-        "course_titles": ["Test Course", "Advanced Topics"]
-    }
-    
-    return mock_rag
-
-
-@pytest.fixture
-def test_app():
-    """Create a test FastAPI application without static file mounting"""
-    from fastapi import FastAPI, HTTPException
-    from fastapi.middleware.cors import CORSMiddleware
-    from pydantic import BaseModel
-    from typing import List, Optional
-    
-    # Pydantic models for request/response
-    class QueryRequest(BaseModel):
-        query: str
-        session_id: Optional[str] = None
-
-    class QueryResponse(BaseModel):
-        answer: str
-        sources: List[str]
-        session_id: str
-
-    class CourseStats(BaseModel):
-        total_courses: int
-        course_titles: List[str]
-    
-    app = FastAPI(title="Test RAG API")
-    
-    # Enable CORS
-    app.add_middleware(
-        CORSMiddleware,
-        allow_origins=["*"],
-        allow_credentials=True,
-        allow_methods=["*"],
-        allow_headers=["*"],
-    )
-    
-    # Mock RAG system will be injected in tests
-    rag_system = None
-    
-    @app.post("/api/query", response_model=QueryResponse)
-    async def query_documents(request: QueryRequest):
-        try:
-            session_id = request.session_id
-            if not session_id:
-                session_id = rag_system.session_manager.create_session()
-            
-            answer, sources = rag_system.query(request.query, session_id)
-            
-            return QueryResponse(
-                answer=answer,
-                sources=sources,
-                session_id=session_id
-            )
-        except Exception as e:
-            raise HTTPException(status_code=500, detail=str(e))
-
-    @app.get("/api/courses", response_model=CourseStats)
-    async def get_course_stats():
-        try:
-            analytics = rag_system.get_course_analytics()
-            return CourseStats(
-                total_courses=analytics["total_courses"],
-                course_titles=analytics["course_titles"]
-            )
-        except Exception as e:
-            raise HTTPException(status_code=500, detail=str(e))
-
-    @app.delete("/api/session/{session_id}")
-    async def delete_session(session_id: str):
-        try:
-            rag_system.session_manager.clear_session(session_id)
-            return {"message": "Session cleared successfully"}
-        except Exception as e:
-            raise HTTPException(status_code=500, detail=str(e))
-    
-    @app.get("/")
-    async def root():
-        return {"message": "RAG System API"}
-    
-    # Store reference for dependency injection in tests
-    app.state.rag_system = None
-    
-    return app
-
-
-@pytest.fixture
-def test_client(mock_rag_system):
-    """Create a test client with mocked dependencies"""
-    from fastapi import FastAPI, HTTPException
-    from fastapi.middleware.cors import CORSMiddleware
-    from pydantic import BaseModel
-    from typing import List, Optional
-    
-    # Pydantic models for request/response
-    class QueryRequest(BaseModel):
-        query: str
-        session_id: Optional[str] = None
-
-    class QueryResponse(BaseModel):
-        answer: str
-        sources: List[str]
-        session_id: str
-
-    class CourseStats(BaseModel):
-        total_courses: int
-        course_titles: List[str]
-    
-    app = FastAPI(title="Test RAG API")
-    
-    # Enable CORS
-    app.add_middleware(
-        CORSMiddleware,
-        allow_origins=["*"],
-        allow_credentials=True,
-        allow_methods=["*"],
-        allow_headers=["*"],
-    )
-    
-    # Use the mock directly in route handlers
-    @app.post("/api/query", response_model=QueryResponse)
-    async def query_documents(request: QueryRequest):
-        try:
-            session_id = request.session_id
-            if not session_id:
-                session_id = mock_rag_system.session_manager.create_session()
-            
-            answer, sources = mock_rag_system.query(request.query, session_id)
-            
-            return QueryResponse(
-                answer=answer,
-                sources=sources,
-                session_id=session_id
-            )
-        except Exception as e:
-            raise HTTPException(status_code=500, detail=str(e))
-
-    @app.get("/api/courses", response_model=CourseStats)
-    async def get_course_stats():
-        try:
-            analytics = mock_rag_system.get_course_analytics()
-            return CourseStats(
-                total_courses=analytics["total_courses"],
-                course_titles=analytics["course_titles"]
-            )
-        except Exception as e:
-            raise HTTPException(status_code=500, detail=str(e))
-
-    @app.delete("/api/session/{session_id}")
-    async def delete_session(session_id: str):
-        try:
-            mock_rag_system.session_manager.clear_session(session_id)
-            return {"message": "Session cleared successfully"}
-        except Exception as e:
-            raise HTTPException(status_code=500, detail=str(e))
-    
-    @app.get("/")
-    async def root():
-        return {"message": "RAG System API"}
-    
-    with TestClient(app) as client:
-        yield client
-
-
-# Helper functions for tests
-def create_mock_search_results(
-    documents: List[str], course_titles: List[str], lesson_numbers: List[int] = None
-) -> SearchResults:
-    """Helper to create mock search results with given data"""
-    if lesson_numbers is None:
-        lesson_numbers = [1] * len(documents)
-
-    metadata = []
-    for i, (course_title, lesson_num) in enumerate(zip(course_titles, lesson_numbers)):
-        metadata.append(
-            {
-                "course_title": course_title,
-                "lesson_number": lesson_num,
-                "lesson_title": f"Lesson {lesson_num}",
-            }
-        )
-
-    return SearchResults(
-        documents=documents,
-        metadata=metadata,
-        distances=[0.5] * len(documents),
-        error=None,
-    )
+import os
+import shutil
+import sys
+import tempfile
+from typing import Any, Dict, List
+from unittest.mock import MagicMock, Mock, patch
+
+import pytest
+import pytest_asyncio
+from fastapi.testclient import TestClient
+from fastapi import FastAPI
+
+# Add the backend directory to the Python path for imports
+sys.path.insert(0, os.path.join(os.path.dirname(__file__), ".."))
+
+from ai_generator import AIGenerator
+from config import Config
+from models import Course, CourseChunk, Lesson
+from rag_system import RAGSystem
+from search_tools import CourseOutlineTool, CourseSearchTool, ToolManager
+from vector_store import SearchResults, VectorStore
+from session_manager import SessionManager
+
+
+@pytest.fixture
+def test_config():
+    """Create a test configuration with safe defaults"""
+    config = Config()
+    config.ANTHROPIC_API_KEY = "test-api-key-sk-ant-test123"
+    config.ANTHROPIC_MODEL = "claude-sonnet-4-20250514"
+    config.CHROMA_PATH = "test_chroma_db"
+    config.MAX_RESULTS = 3
+    config.MAX_HISTORY = 2
+    return config
+
+
+@pytest.fixture
+def temp_chroma_path():
+    """Create a temporary directory for ChromaDB testing"""
+    temp_dir = tempfile.mkdtemp()
+    yield temp_dir
+    # Cleanup after test
+    if os.path.exists(temp_dir):
+        shutil.rmtree(temp_dir)
+
+
+@pytest.fixture
+def mock_vector_store():
+    """Create a mock vector store for unit testing"""
+    mock_store = Mock(spec=VectorStore)
+
+    # Default mock behavior for search method
+    mock_store.search.return_value = SearchResults(
+        documents=["Sample course content about testing"],
+        metadata=[{"course_title": "Test Course", "lesson_number": 1}],
+        distances=[0.5],
+        error=None,
+    )
+
+    mock_store.get_existing_course_titles.return_value = [
+        "Test Course",
+        "Advanced Topics",
+    ]
+    mock_store.get_course_count.return_value = 2
+    mock_store._resolve_course_name.return_value = "Test Course"
+    mock_store.get_lesson_link.return_value = "https://example.com/lesson1"
+    mock_store.get_all_courses_metadata.return_value = [
+        {
+            "title": "Test Course",
+            "course_link": "https://example.com/course",
+            "lessons": [{"lesson_number": 1, "lesson_title": "Test Lesson"}],
+        }
+    ]
+
+    return mock_store
+
+
+@pytest.fixture
+def mock_anthropic_client():
+    """Create a mock Anthropic client for testing"""
+    mock_client = Mock()
+
+    # Mock successful text response
+    mock_response = Mock()
+    mock_response.content = [Mock()]
+    mock_response.content[0].text = "This is a test response from Claude"
+    mock_response.stop_reason = "end_turn"
+
+    mock_client.messages.create.return_value = mock_response
+
+    return mock_client
+
+
+@pytest.fixture
+def mock_anthropic_tool_response():
+    """Create a mock Anthropic response that includes tool usage"""
+    mock_response = Mock()
+    mock_response.stop_reason = "tool_use"
+
+    # Mock tool use content block
+    mock_tool_use = Mock()
+    mock_tool_use.type = "tool_use"
+    mock_tool_use.name = "search_course_content"
+    mock_tool_use.id = "tool_call_123"
+    mock_tool_use.input = {"query": "test query", "course_name": "Test Course"}
+
+    mock_response.content = [mock_tool_use]
+
+    return mock_response
+
+
+@pytest.fixture
+def sample_course():
+    """Create a sample Course object for testing"""
+    lessons = [
+        Lesson(
+            lesson_number=1,
+            title="Introduction to Testing",
+            lesson_link="https://example.com/lesson1",
+        ),
+        Lesson(
+            lesson_number=2,
+            title="Advanced Testing Techniques",
+            lesson_link="https://example.com/lesson2",
+        ),
+    ]
+
+    return Course(
+        title="Test Course", lessons=lessons, course_link="https://example.com/course"
+    )
+
+
+@pytest.fixture
+def sample_course_chunks(sample_course):
+    """Create sample CourseChunk objects for testing"""
+    chunks = []
+    for i, lesson in enumerate(sample_course.lessons):
+        chunk = CourseChunk(
+            course_title=sample_course.title,
+            lesson_number=lesson.lesson_number,
+            chunk_index=i,
+            content=f"Test content for {lesson.title}",
+        )
+        chunks.append(chunk)
+
+    return chunks
+
+
+@pytest.fixture
+def course_search_tool(mock_vector_store):
+    """Create a CourseSearchTool with mocked vector store"""
+    return CourseSearchTool(mock_vector_store)
+
+
+@pytest.fixture
+def course_outline_tool(mock_vector_store):
+    """Create a CourseOutlineTool with mocked vector store"""
+    return CourseOutlineTool(mock_vector_store)
+
+
+@pytest.fixture
+def tool_manager(course_search_tool, course_outline_tool):
+    """Create a ToolManager with registered tools"""
+    manager = ToolManager()
+    manager.register_tool(course_search_tool)
+    manager.register_tool(course_outline_tool)
+    return manager
+
+
+@pytest.fixture
+def ai_generator_mock(test_config, mock_anthropic_client):
+    """Create an AIGenerator with mocked client"""
+    generator = AIGenerator(test_config.ANTHROPIC_API_KEY, test_config.ANTHROPIC_MODEL)
+    generator.client = mock_anthropic_client
+    return generator
+
+
+@pytest.fixture
+def mock_empty_search_results():
+    """Create mock empty search results"""
+    return SearchResults(documents=[], metadata=[], distances=[], error=None)
+
+
+@pytest.fixture
+def mock_error_search_results():
+    """Create mock search results with error"""
+    return SearchResults(
+        documents=[], metadata=[], distances=[], error="Vector store connection failed"
+    )
+
+
+@pytest.fixture
+def valid_anthropic_api_key():
+    """Return a valid-looking test API key"""
+    return "sk-ant-api03-test123-valid-format-key"
+
+
+@pytest.fixture
+def invalid_anthropic_api_key():
+    """Return an invalid API key for testing"""
+    return "invalid-key-123"
+
+
+@pytest.fixture
+def mock_rag_system(mock_vector_store, test_config):
+    """Create a mock RAG system for API testing"""
+    mock_rag = Mock(spec=RAGSystem)
+    mock_rag.session_manager = Mock(spec=SessionManager)
+    mock_rag.session_manager.create_session.return_value = "test-session-123"
+    mock_rag.session_manager.clear_session.return_value = None
+    
+    # Mock query method
+    mock_rag.query.return_value = (
+        "This is a test response from the RAG system",
+        ["Test Course - Lesson 1", "Test Course - Lesson 2"]
+    )
+    
+    # Mock analytics method
+    mock_rag.get_course_analytics.return_value = {
+        "total_courses": 2,
+        "course_titles": ["Test Course", "Advanced Topics"]
+    }
+    
+    return mock_rag
+
+
+@pytest.fixture
+def test_app():
+    """Create a test FastAPI application without static file mounting"""
+    from fastapi import FastAPI, HTTPException
+    from fastapi.middleware.cors import CORSMiddleware
+    from pydantic import BaseModel
+    from typing import List, Optional
+    
+    # Pydantic models for request/response
+    class QueryRequest(BaseModel):
+        query: str
+        session_id: Optional[str] = None
+
+    class QueryResponse(BaseModel):
+        answer: str
+        sources: List[str]
+        session_id: str
+
+    class CourseStats(BaseModel):
+        total_courses: int
+        course_titles: List[str]
+    
+    app = FastAPI(title="Test RAG API")
+    
+    # Enable CORS
+    app.add_middleware(
+        CORSMiddleware,
+        allow_origins=["*"],
+        allow_credentials=True,
+        allow_methods=["*"],
+        allow_headers=["*"],
+    )
+    
+    # Mock RAG system will be injected in tests
+    rag_system = None
+    
+    @app.post("/api/query", response_model=QueryResponse)
+    async def query_documents(request: QueryRequest):
+        try:
+            session_id = request.session_id
+            if not session_id:
+                session_id = rag_system.session_manager.create_session()
+            
+            answer, sources = rag_system.query(request.query, session_id)
+            
+            return QueryResponse(
+                answer=answer,
+                sources=sources,
+                session_id=session_id
+            )
+        except Exception as e:
+            raise HTTPException(status_code=500, detail=str(e))
+
+    @app.get("/api/courses", response_model=CourseStats)
+    async def get_course_stats():
+        try:
+            analytics = rag_system.get_course_analytics()
+            return CourseStats(
+                total_courses=analytics["total_courses"],
+                course_titles=analytics["course_titles"]
+            )
+        except Exception as e:
+            raise HTTPException(status_code=500, detail=str(e))
+
+    @app.delete("/api/session/{session_id}")
+    async def delete_session(session_id: str):
+        try:
+            rag_system.session_manager.clear_session(session_id)
+            return {"message": "Session cleared successfully"}
+        except Exception as e:
+            raise HTTPException(status_code=500, detail=str(e))
+    
+    @app.get("/")
+    async def root():
+        return {"message": "RAG System API"}
+    
+    # Store reference for dependency injection in tests
+    app.state.rag_system = None
+    
+    return app
+
+
+@pytest.fixture
+def test_client(mock_rag_system):
+    """Create a test client with mocked dependencies"""
+    from fastapi import FastAPI, HTTPException
+    from fastapi.middleware.cors import CORSMiddleware
+    from pydantic import BaseModel
+    from typing import List, Optional
+    
+    # Pydantic models for request/response
+    class QueryRequest(BaseModel):
+        query: str
+        session_id: Optional[str] = None
+
+    class QueryResponse(BaseModel):
+        answer: str
+        sources: List[str]
+        session_id: str
+
+    class CourseStats(BaseModel):
+        total_courses: int
+        course_titles: List[str]
+    
+    app = FastAPI(title="Test RAG API")
+    
+    # Enable CORS
+    app.add_middleware(
+        CORSMiddleware,
+        allow_origins=["*"],
+        allow_credentials=True,
+        allow_methods=["*"],
+        allow_headers=["*"],
+    )
+    
+    # Use the mock directly in route handlers
+    @app.post("/api/query", response_model=QueryResponse)
+    async def query_documents(request: QueryRequest):
+        try:
+            session_id = request.session_id
+            if not session_id:
+                session_id = mock_rag_system.session_manager.create_session()
+            
+            answer, sources = mock_rag_system.query(request.query, session_id)
+            
+            return QueryResponse(
+                answer=answer,
+                sources=sources,
+                session_id=session_id
+            )
+        except Exception as e:
+            raise HTTPException(status_code=500, detail=str(e))
+
+    @app.get("/api/courses", response_model=CourseStats)
+    async def get_course_stats():
+        try:
+            analytics = mock_rag_system.get_course_analytics()
+            return CourseStats(
+                total_courses=analytics["total_courses"],
+                course_titles=analytics["course_titles"]
+            )
+        except Exception as e:
+            raise HTTPException(status_code=500, detail=str(e))
+
+    @app.delete("/api/session/{session_id}")
+    async def delete_session(session_id: str):
+        try:
+            mock_rag_system.session_manager.clear_session(session_id)
+            return {"message": "Session cleared successfully"}
+        except Exception as e:
+            raise HTTPException(status_code=500, detail=str(e))
+    
+    @app.get("/")
+    async def root():
+        return {"message": "RAG System API"}
+    
+    with TestClient(app) as client:
+        yield client
+
+
+# Helper functions for tests
+def create_mock_search_results(
+    documents: List[str], course_titles: List[str], lesson_numbers: List[int] = None
+) -> SearchResults:
+    """Helper to create mock search results with given data"""
+    if lesson_numbers is None:
+        lesson_numbers = [1] * len(documents)
+
+    metadata = []
+    for i, (course_title, lesson_num) in enumerate(zip(course_titles, lesson_numbers)):
+        metadata.append(
+            {
+                "course_title": course_title,
+                "lesson_number": lesson_num,
+                "lesson_title": f"Lesson {lesson_num}",
+            }
+        )
+
+    return SearchResults(
+        documents=documents,
+        metadata=metadata,
+        distances=[0.5] * len(documents),
+        error=None,
+    )